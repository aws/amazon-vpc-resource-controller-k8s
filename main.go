// Copyright Amazon.com Inc. or its affiliates. All Rights Reserved.
//
// Licensed under the Apache License, Version 2.0 (the "License"). You may
// not use this file except in compliance with the License. A copy of the
// License is located at
//
//     http://aws.amazon.com/apache2.0/
//
// or in the "license" file accompanying this file. This file is distributed
// on an "AS IS" BASIS, WITHOUT WARRANTIES OR CONDITIONS OF ANY KIND, either
// express or implied. See the License for the specific language governing
// permissions and limitations under the License.

package main

import (
	"flag"
	"fmt"
	"net/http"
	_ "net/http/pprof" // #nosec G108
	"os"
	"time"

	crdv1alpha1 "github.com/aws/amazon-vpc-cni-k8s/pkg/apis/crd/v1alpha1"
	vpcresourcesv1alpha1 "github.com/aws/amazon-vpc-resource-controller-k8s/apis/vpcresources/v1alpha1"
	vpcresourcesv1beta1 "github.com/aws/amazon-vpc-resource-controller-k8s/apis/vpcresources/v1beta1"
	"github.com/aws/amazon-vpc-resource-controller-k8s/controllers/apps"
	corecontroller "github.com/aws/amazon-vpc-resource-controller-k8s/controllers/core"
	crdcontroller "github.com/aws/amazon-vpc-resource-controller-k8s/controllers/crds"
	"github.com/aws/amazon-vpc-resource-controller-k8s/pkg/api"
	ec2API "github.com/aws/amazon-vpc-resource-controller-k8s/pkg/aws/ec2/api"
	eniCleaner "github.com/aws/amazon-vpc-resource-controller-k8s/pkg/aws/ec2/api/cleanup"
	"github.com/aws/amazon-vpc-resource-controller-k8s/pkg/condition"
	"github.com/aws/amazon-vpc-resource-controller-k8s/pkg/config"
	rcHealthz "github.com/aws/amazon-vpc-resource-controller-k8s/pkg/healthz"
	"github.com/aws/amazon-vpc-resource-controller-k8s/pkg/k8s"
	"github.com/aws/amazon-vpc-resource-controller-k8s/pkg/k8s/pod"
	"github.com/aws/amazon-vpc-resource-controller-k8s/pkg/node/manager"
	"github.com/aws/amazon-vpc-resource-controller-k8s/pkg/provider/branch/cooldown"
	"github.com/aws/amazon-vpc-resource-controller-k8s/pkg/resource"
	"github.com/aws/amazon-vpc-resource-controller-k8s/pkg/utils"
	"github.com/aws/amazon-vpc-resource-controller-k8s/pkg/version"
	asyncWorkers "github.com/aws/amazon-vpc-resource-controller-k8s/pkg/worker"
	webhookcore "github.com/aws/amazon-vpc-resource-controller-k8s/webhooks/core"

	"github.com/go-logr/zapr"
	zapRaw "go.uber.org/zap"
	"go.uber.org/zap/zapcore"
	appsv1 "k8s.io/api/apps/v1"
	corev1 "k8s.io/api/core/v1"
	"k8s.io/apimachinery/pkg/fields"
	"k8s.io/apimachinery/pkg/runtime"
	"k8s.io/client-go/kubernetes"
	clientgoscheme "k8s.io/client-go/kubernetes/scheme"
	_ "k8s.io/client-go/plugin/pkg/client/auth/gcp"
	clientgocache "k8s.io/client-go/tools/cache"
	"k8s.io/client-go/tools/leaderelection/resourcelock"
	ctrl "sigs.k8s.io/controller-runtime"
	"sigs.k8s.io/controller-runtime/pkg/cache"
	"sigs.k8s.io/controller-runtime/pkg/client"
	metricsserver "sigs.k8s.io/controller-runtime/pkg/metrics/server"
	"sigs.k8s.io/controller-runtime/pkg/webhook"
	"sigs.k8s.io/controller-runtime/pkg/webhook/admission"
	// +kubebuilder:scaffold:imports
)

var (
	scheme            = runtime.NewScheme()
	setupLog          = ctrl.Log.WithName("setup")
	syncPeriod        = time.Minute * 30
	regionPlaceHolder = "CLUSTER_REGION"
)

func init() {
	// TODO: We should restrict this even more to use only the schemas the controller really needs to have.
	_ = clientgoscheme.AddToScheme(scheme)

	_ = corev1.AddToScheme(scheme)
	_ = vpcresourcesv1beta1.AddToScheme(scheme)
	_ = crdv1alpha1.AddToScheme(scheme)
	_ = vpcresourcesv1alpha1.AddToScheme(scheme)
	// +kubebuilder:scaffold:scheme
}

// To Watch for old controller deployments, windows IPAM will not be enabled till the old controller
// deployments are deleted by users
// +kubebuilder:rbac:groups=apps,resources=deployments,namespace=kube-system,resourceNames=vpc-resource-controller,verbs=get;list;watch
// +kubebuilder:rbac:groups=crd.k8s.amazonaws.com,resources=eniconfigs,verbs=get;list;watch
// +kubebuilder:rbac:groups=vpcresources.k8s.aws,resources=securitygrouppolicies,verbs=get;list;watch
// +kubebuilder:rbac:groups=vpcresources.k8s.aws,resources=cninodes,verbs=get;list;watch;create

// Migration to leases based leader election
// +kubebuilder:rbac:groups=coordination.k8s.io,resources=leases,namespace=kube-system,verbs=create
// +kubebuilder:rbac:groups=coordination.k8s.io,resources=leases,namespace=kube-system,resourceNames=cp-vpc-resource-controller,verbs=get;update
func main() {
	var metricsAddr string
	var enableLeaderElection bool
	var enableDevLogging bool
	var roleARN string
	var enableProfiling bool
	var logLevel string
	var clusterName string
	var listPageLimit int
	var leaderLeaseDurationSeconds int
	var leaderLeaseRenewDeadline int
	var leaderLeaseRetryPeriod int
	var outputPath string
	var introspectBindAddr string
	var healthCheckTimeout int
	var enableWindowsPrefixDelegation bool
	var region string
	var vpcID string

	flag.StringVar(&metricsAddr, "metrics-bind-address", ":8080",
		"The address the metric endpoint binds to.")
	flag.StringVar(&roleARN, "role-arn", "",
		"Role ARN that will be assumed to make EC2 API calls "+
			"to perform operations on the user's VPC. This parameter is not required if running the "+
			"controller on your worker node.")
	flag.StringVar(&logLevel, "log-level", "info",
		"Set the controller log level - info(default), debug")
	flag.BoolVar(&enableLeaderElection, "leader-elect", false,
		"Enable leader election for controller manager. "+
			"Enabling this will ensure there is only one active controller manager.")
	flag.IntVar(&leaderLeaseDurationSeconds, "leader-lease-duration-seconds", 30,
		"Leader lease duration in seconds")
	flag.IntVar(&leaderLeaseRenewDeadline, "leader-lease-renew-deadline", 15,
		"Leader lease renew deadline in seconds")
	flag.IntVar(&leaderLeaseRetryPeriod, "leader-lease-retry-period", 5,
		"Leader lease retry period")
	flag.BoolVar(&enableDevLogging, "enable-dev-logging", false,
		"Enable developer mode logging for the controller."+
			"With dev mode logging, you will get Debug logs and more structured logging with extra details")
	flag.BoolVar(&enableProfiling, "enable-profiling", false,
		"Enable runtime profiling for debugging purposes.")
	flag.StringVar(&clusterName, "cluster-name", "", "The name of the k8s cluster")
	flag.IntVar(&listPageLimit, "page-limit", 100,
		"The page size limiting the number of response for list operation to API Server")
	flag.StringVar(&outputPath, "log-file", "stderr", "The path to redirect controller logs")
	flag.IntVar(&healthCheckTimeout, "health-check-timeout", 10,
		"How long healthz check waits before failing the attempt")
	flag.StringVar(&introspectBindAddr, "introspect-bind-addr", ":22775",
		"Port for serving the introspection API")
	flag.BoolVar(&enableWindowsPrefixDelegation, "enable-windows-prefix-delegation", false,
		"Enable the feature flag for Windows prefix delegation")
	flag.StringVar(&region, "aws-region", "", "The aws region of the k8s cluster")
	flag.StringVar(&vpcID, "vpc-id", "", "The VPC ID where EKS cluster is deployed")

	flag.Parse()

	// Dev mode logging disabled by default, to enable set the enableDevLogging argument
	logLvl := zapRaw.NewAtomicLevelAt(0)
	if logLevel == "debug" {
		logLvl = zapRaw.NewAtomicLevelAt(-1)
	}

	// Set up log file
	cfg := zapRaw.NewProductionConfig()
	cfg.OutputPaths = []string{
		outputPath,
	}
	cfg.Level = logLvl
	cfg.Development = enableDevLogging

	// Change from the default epoch time to human readable time format
	cfg.EncoderConfig.EncodeTime = zapcore.ISO8601TimeEncoder
	cfg.EncoderConfig.TimeKey = "timestamp"
	cfg.EncoderConfig.CallerKey = ""

	logger, err := cfg.Build()
	if err != nil {
		fmt.Println("Unable to set up logger, cannot start the controller:", err)
		os.Exit(1)
	}

	ctrl.SetLogger(zapr.NewLogger(logger))

	// Variables injected with ldflags on building the binary
	setupLog.Info("version",
		"GitVersion", version.GitVersion,
		"GitCommit", version.GitCommit,
		"BuildDate", version.BuildDate,
	)

	if clusterName == "" {
		setupLog.Error(fmt.Errorf("cluster-name is a required parameter"), "unable to start the controller")
		os.Exit(1)
	}

	if vpcID == "" {
		setupLog.Error(fmt.Errorf("vpc-id is a required parameter"), "unable to start the controller")
		os.Exit(1)
	}

	// Profiler disabled by default, to enable set the enableProfiling argument
	if enableProfiling {
		// To use the profiler - https://golang.org/pkg/net/http/pprof/
		go func() {
			setupLog.Info("starting profiler", "error", http.ListenAndServe("localhost:6060", nil)) // #nosec G114
		}()
	}

	kubeConfig := ctrl.GetConfigOrDie()
	// Set the API Server QPS and Burst
	kubeConfig.QPS = config.DefaultAPIServerQPS
	kubeConfig.Burst = config.DefaultAPIServerBurst

	setupLog.Info("starting the controller with leadership setting",
		"leader mode enabled", enableLeaderElection,
		"lease duration(s)", leaderLeaseDurationSeconds, "renew deadline(s)",
		leaderLeaseRenewDeadline, "retry period(s)", leaderLeaseRetryPeriod)

	leaseDuration := time.Second * time.Duration(leaderLeaseDurationSeconds)
	renewDeadline := time.Second * time.Duration(leaderLeaseRenewDeadline)
	retryPeriod := time.Second * time.Duration(leaderLeaseRetryPeriod)

	mgr, err := ctrl.NewManager(kubeConfig, ctrl.Options{
		Scheme:                     scheme,
		Metrics:                    metricsserver.Options{BindAddress: metricsAddr},
		WebhookServer:              webhook.NewServer(webhook.Options{Port: 9443}),
		LeaderElection:             enableLeaderElection,
		LeaseDuration:              &leaseDuration,
		RenewDeadline:              &renewDeadline,
		RetryPeriod:                &retryPeriod,
		LeaderElectionID:           config.LeaderElectionKey,
		LeaderElectionNamespace:    config.LeaderElectionNamespace,
		LeaderElectionResourceLock: resourcelock.LeasesResourceLock,
		HealthProbeBindAddress:     ":61779", // the liveness endpoint is default to "/healthz"
		// ConfigMaps  - WATCH only the ConfigMap that VPC RC consumes
		// Deployments - WATCH only the old VPC Controller deployment
		// Daemonsets  - WATCH only the VPC CNI
		Cache: cache.Options{
			ByObject: map[client.Object]cache.ByObject{
				&corev1.ConfigMap{}: {Field: fields.Set{
					"metadata.name":      config.VpcCniConfigMapName,
					"metadata.namespace": config.KubeSystemNamespace,
				}.AsSelector()},
				&appsv1.Deployment{}: {Field: fields.Set{
					"metadata.name":      config.OldVPCControllerDeploymentName,
					"metadata.namespace": config.KubeSystemNamespace,
				}.AsSelector()},
				&appsv1.DaemonSet{}: {Field: fields.Set{
					"metadata.name":      config.VpcCNIDaemonSetName,
					"metadata.namespace": config.KubeSystemNamespace,
				}.AsSelector(),
				},
			},
			SyncPeriod: &syncPeriod,
		},
	})
	if err != nil {
		setupLog.Error(err, "unable to start manager")
		os.Exit(1)
	}

	healthzHandler := rcHealthz.NewHealthzHandler(healthCheckTimeout)
	// add root health ping on manager in general
	healthzHandler.AddControllerHealthChecker("health-root-manager-ping", rcHealthz.SimplePing("root manager", setupLog))

	clientSet, err := kubernetes.NewForConfig(kubeConfig)
	if err != nil {
		setupLog.Error(err, "failed to create client set")
		os.Exit(1)
	}

	ctx := ctrl.SetupSignalHandler()

	// if the region wasn't replaced from place holder
	// we need to make it to empty
	if region == regionPlaceHolder {
		region = ""
	}

	ec2Wrapper, err := ec2API.NewEC2Wrapper(roleARN, clusterName, region, setupLog)
	if err != nil {
		setupLog.Error(err, "unable to create ec2 wrapper")
	}
	ec2APIHelper := ec2API.NewEC2APIHelper(ec2Wrapper, clusterName)

	sgpAPI := utils.NewSecurityGroupForPodsAPI(
		mgr.GetClient(),
		ctrl.Log.WithName("sgp api"))

	// Custom data store, with optimized Pod Object. The data store must be
	// accessed only after the Pod Reconciler has started
	podConverter := pod.PodConverter{}
	dataStore := clientgocache.NewIndexer(podConverter.Indexer, pod.NodeNameIndexer())

	k8sApi := k8s.NewK8sWrapper(mgr.GetClient(), clientSet.CoreV1(), ctx)

	apiWrapper := api.Wrapper{
		EC2API: ec2APIHelper,
		K8sAPI: k8sApi,
		PodAPI: pod.NewPodAPIWrapper(dataStore, mgr.GetClient(), clientSet.CoreV1()),
		SGPAPI: sgpAPI,
	}

	// hasPodDataStoreSynced is set to true when the custom controller has synced
	controllerConditions := condition.NewControllerConditions(
		ctrl.Log.WithName("controller conditions"), k8sApi, enableWindowsPrefixDelegation)

	// initialize the branch ENI cool down period
	cooldown.InitCoolDownPeriod(k8sApi, ctrl.Log)

	// when Windows PD feature flag is OFF, do not initialize resource for prefix IPs
	var supportedResources []string
	if enableWindowsPrefixDelegation {
		supportedResources = []string{config.ResourceNamePodENI, config.ResourceNameIPAddress, config.ResourceNameIPAddressFromPrefix}
	} else {
		supportedResources = []string{config.ResourceNamePodENI, config.ResourceNameIPAddress}
	}
	resourceManager, err := resource.NewResourceManager(
		ctx, supportedResources, apiWrapper, ctrl.Log.WithName("managers").WithName("resource"), healthzHandler, controllerConditions)
	if err != nil {
		ctrl.Log.Error(err, "failed to init resources", "resources", supportedResources)
		os.Exit(1)
	}

	nodeManagerWorkers := asyncWorkers.NewDefaultWorkerPool("node async workers",
		10, 1, ctrl.Log.WithName("node async workers"), ctx)
	nodeManager, err := manager.NewNodeManager(ctrl.Log.WithName("node manager"), resourceManager,
		apiWrapper, nodeManagerWorkers, controllerConditions, clusterName, version.GitVersion, healthzHandler)

	if err != nil {
		ctrl.Log.Error(err, "failed to init node manager")
		os.Exit(1)
	}

	// IMPORTANT: The Pod Reconciler must be the first controller to Run. The controller
	// will not allow any other controller to run till the cache has synced.
	if err := (&corecontroller.PodReconciler{
		Log:             ctrl.Log.WithName("controllers").WithName("Pod Reconciler"),
		ResourceManager: resourceManager,
		NodeManager:     nodeManager,
		K8sAPI:          k8sApi,
		DataStore:       dataStore,
		Condition:       controllerConditions,
	}).SetupWithManager(ctx, mgr, clientSet, listPageLimit, syncPeriod, healthzHandler); err != nil {
		setupLog.Error(err, "unable to create controller", "controller", "pod")
		os.Exit(1)
	}

	cleaner := &eniCleaner.ClusterENICleaner{
		ClusterName: clusterName,
<<<<<<< HEAD
	}
	cleaner.ENICleaner = &eniCleaner.ENICleaner{
		EC2Wrapper: ec2Wrapper,
		Manager:    cleaner,
		VPCID:      vpcID,
		Log:        ctrl.Log.WithName("eniCleaner").WithName("cluster"),
	}

	if err := cleaner.SetupWithManager(ctx, mgr, healthzHandler); err != nil {
=======
		Log:         ctrl.Log.WithName("eni cleaner"),
		VPCID:       vpcID,
	}).SetupWithManager(ctx, mgr, healthzHandler); err != nil {
>>>>>>> c80fd41e
		setupLog.Error(err, "unable to start eni cleaner")
		os.Exit(1)
	}

	if err := (&corecontroller.NodeReconciler{
		Client:     mgr.GetClient(),
		K8sAPI:     k8sApi,
		Log:        ctrl.Log.WithName("controllers").WithName("Node"),
		Scheme:     mgr.GetScheme(),
		Manager:    nodeManager,
		Conditions: controllerConditions,
		Context:    ctx,
	}).SetupWithManager(mgr, healthzHandler); err != nil {
		setupLog.Error(err, "unable to create controller", "controller", "Node")
		os.Exit(1)
	}

	if err := (&corecontroller.ConfigMapReconciler{
		Client:      mgr.GetClient(),
		Log:         ctrl.Log.WithName("controllers").WithName("ConfigMap"),
		Scheme:      mgr.GetScheme(),
		NodeManager: nodeManager,
		K8sAPI:      k8sApi,
		Condition:   controllerConditions,
		Context:     ctx,
	}).SetupWithManager(mgr, healthzHandler); err != nil {
		setupLog.Error(err, "unable to create controller", "controller", "ConfigMap")
		os.Exit(1)
	}

	if err := (&apps.DeploymentReconciler{
		Log:         ctrl.Log.WithName("controllers").WithName("Deployment"),
		NodeManager: nodeManager,
		K8sAPI:      k8sApi,
		Condition:   controllerConditions,
	}).SetupWithManager(mgr, healthzHandler); err != nil {
		setupLog.Error(err, "unable to create controller", "controller", "Deployment")
		os.Exit(1)
	}

	if err := (&resource.IntrospectHandler{
		Log:             ctrl.Log.WithName("introspect"),
		BindAddress:     introspectBindAddr,
		ResourceManager: resourceManager,
	}).SetupWithManager(mgr, healthzHandler); err != nil {
		setupLog.Error(err, "unable to create introspect API")
		os.Exit(1)
	}

	finalizerManager := k8s.NewDefaultFinalizerManager(mgr.GetClient(), ctrl.Log.WithName("finalizer manager"))
	if err = (&crdcontroller.CNINodeReconciler{
		Client:           mgr.GetClient(),
		Scheme:           mgr.GetScheme(),
		Context:          ctx,
		Log:              ctrl.Log.WithName("controllers").WithName("CNINode"),
		EC2Wrapper:       ec2Wrapper,
		K8sAPI:           k8sApi,
		ClusterName:      clusterName,
		VPCID:            vpcID,
		FinalizerManager: finalizerManager,
	}).SetupWithManager(mgr); err != nil {
		setupLog.Error(err, "unable to create controller", "controller", "CNINode")
		os.Exit(1)
	}
	// +kubebuilder:scaffold:builder
	setupLog.Info("setting up webhook server")
	webhookServer := mgr.GetWebhookServer()

	setupLog.Info("registering webhooks to the webhook server")
	podMutationWebhook := webhookcore.NewPodMutationWebHook(
		sgpAPI, ctrl.Log.WithName("resource mutating webhook"), controllerConditions, admission.NewDecoder(mgr.GetScheme()), healthzHandler)
	webhookServer.Register("/mutate-v1-pod", &webhook.Admission{
		Handler: podMutationWebhook,
	})

	nodeValidateWebhook := webhookcore.NewNodeUpdateWebhook(
		controllerConditions, ctrl.Log.WithName("node validating webhook"), admission.NewDecoder(mgr.GetScheme()), healthzHandler)
	webhookServer.Register("/validate-v1-node", &webhook.Admission{
		Handler: nodeValidateWebhook})

	// Validating webhook for pod.
	annotationValidator := webhookcore.NewAnnotationValidator(
		controllerConditions, ctrl.Log.WithName("annotation validating webhook"), admission.NewDecoder(mgr.GetScheme()), healthzHandler)
	webhookServer.Register("/validate-v1-pod", &webhook.Admission{
		Handler: annotationValidator})

	// Enabled each controllers' health check and aggregate them to endpoint /healthz
	// curl localhost:61779/healthz?verbose can list all controllers' healthy status
	err = healthzHandler.AddControllersHealthStatusChecksToManager(mgr)
	setupLog.Info("adding health check for controllers")
	if err != nil {
		setupLog.Error(err, "unable add health check to all controllers")
		os.Exit(1)
	}

	setupLog.Info("starting manager")
	if err := mgr.Start(ctx); err != nil {
		setupLog.Error(err, "problem running manager")
		os.Exit(1)
	}
}<|MERGE_RESOLUTION|>--- conflicted
+++ resolved
@@ -342,7 +342,6 @@
 
 	cleaner := &eniCleaner.ClusterENICleaner{
 		ClusterName: clusterName,
-<<<<<<< HEAD
 	}
 	cleaner.ENICleaner = &eniCleaner.ENICleaner{
 		EC2Wrapper: ec2Wrapper,
@@ -352,11 +351,6 @@
 	}
 
 	if err := cleaner.SetupWithManager(ctx, mgr, healthzHandler); err != nil {
-=======
-		Log:         ctrl.Log.WithName("eni cleaner"),
-		VPCID:       vpcID,
-	}).SetupWithManager(ctx, mgr, healthzHandler); err != nil {
->>>>>>> c80fd41e
 		setupLog.Error(err, "unable to start eni cleaner")
 		os.Exit(1)
 	}
