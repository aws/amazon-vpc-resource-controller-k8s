--- conflicted
+++ resolved
@@ -10,11 +10,7 @@
 }
 
 tools() {
-<<<<<<< HEAD
-    go install sigs.k8s.io/controller-runtime/tools/setup-envtest@c7e1dc9b
-=======
     go install sigs.k8s.io/controller-runtime/tools/setup-envtest@v0.0.0-20230216140739-c98506dc3b8e
->>>>>>> 1ecb3172
     go install sigs.k8s.io/controller-tools/cmd/controller-gen@v0.9.0
     go install github.com/google/ko@latest
 
