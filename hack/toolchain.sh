--- conflicted
+++ resolved
@@ -11,11 +11,7 @@
 
 tools() {
     go install sigs.k8s.io/controller-runtime/tools/setup-envtest@v0.0.0-20230216140739-c98506dc3b8e
-<<<<<<< HEAD
-    go install sigs.k8s.io/controller-tools/cmd/controller-gen@v0.9.0
-=======
     go install sigs.k8s.io/controller-tools/cmd/controller-gen@v0.14.0
->>>>>>> 1c5b7200
     go install github.com/google/ko@latest
 
     if ! echo "$PATH" | grep -q "${GOPATH:-undefined}/bin\|$HOME/go/bin"; then
