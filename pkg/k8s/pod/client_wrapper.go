// Copyright Amazon.com Inc. or its affiliates. All Rights Reserved.
//
// Licensed under the Apache License, Version 2.0 (the "License"). You may
// not use this file except in compliance with the License. A copy of the
// License is located at
//
//     http://aws.amazon.com/apache2.0/
//
// or in the "license" file accompanying this file. This file is distributed
// on an "AS IS" BASIS, WITHOUT WARRANTIES OR CONDITIONS OF ANY KIND, either
// express or implied. See the License for the specific language governing
// permissions and limitations under the License.

package pod

import (
	"context"
	"fmt"

	"github.com/prometheus/client_golang/prometheus"
	v1 "k8s.io/api/core/v1"
	metav1 "k8s.io/apimachinery/pkg/apis/meta/v1"
	"k8s.io/apimachinery/pkg/types"
	corev1 "k8s.io/client-go/kubernetes/typed/core/v1"
	"k8s.io/client-go/tools/cache"
	"k8s.io/client-go/util/retry"
	"sigs.k8s.io/controller-runtime/pkg/client"
	"sigs.k8s.io/controller-runtime/pkg/metrics"
)

const (
	NodeNameSpec = "nodeName"
)

var (
	prometheusRegistered = false

	annotatePodRequestCallCount = prometheus.NewCounterVec(
		prometheus.CounterOpts{
			Name: "annotate_pod_request_call_count",
			Help: "The number of request to annotate pod object",
		},
		[]string{"annotate_key"},
	)

	annotatePodRequestErrCount = prometheus.NewCounterVec(
		prometheus.CounterOpts{
			Name: "annotate_pod_request_err_count",
			Help: "The number of request that failed to annotate the pod",
		},
		[]string{"annotate_key"},
	)

	getPodFromAPIServeCallCount = prometheus.NewCounter(
		prometheus.CounterOpts{
			Name: "get_pod_from_api_server_call_count",
			Help: "The number of requests to get the pod directly from API Server",
		},
	)

	getPodFromAPIServeErrCount = prometheus.NewCounter(
		prometheus.CounterOpts{
			Name: "get_pod_from_api_server_err_count",
			Help: "The number of requests that failed to get the pod directly from API Server",
		},
	)
)

type PodClientAPIWrapper interface {
	GetPod(namespace string, name string) (*v1.Pod, error)
	ListPods(nodeName string) (*v1.PodList, error)
<<<<<<< HEAD
	AnnotatePod(podNamespace string, podName string, uid types.UID, key string, val string) error
	GetPodFromAPIServer(namespace string, name string) (*v1.Pod, error)
=======
	AnnotatePod(podNamespace string, podName string, key string, val string) error
	GetPodFromAPIServer(ctx context.Context, namespace string, name string) (*v1.Pod, error)
>>>>>>> a0f8701c
	GetRunningPodsOnNode(nodeName string) ([]v1.Pod, error)
}

type podClientAPIWrapper struct {
	// All cache operations for Pod must be done using the data store.
	// This data store is maintained using the custom controller
	dataStore cache.Indexer
	// !!WARNING!!
	// Don't use this client for performing Read operation on Pods
	client client.Client
	// coreV1 for performing Read operations directly from API Server
	coreV1 corev1.CoreV1Interface
}

func prometheusRegister() {
	prometheusRegistered = true

	metrics.Registry.MustRegister(
		annotatePodRequestCallCount,
		annotatePodRequestErrCount,
		getPodFromAPIServeCallCount,
		getPodFromAPIServeErrCount)

	prometheusRegistered = true
}

func NewPodAPIWrapper(dataStore cache.Indexer, client client.Client,
	coreV1 corev1.CoreV1Interface) PodClientAPIWrapper {

	if !prometheusRegistered {
		prometheusRegister()
	}

	return &podClientAPIWrapper{
		dataStore: dataStore,
		client:    client,
		coreV1:    coreV1,
	}
}

func (p *podClientAPIWrapper) GetRunningPodsOnNode(nodeName string) ([]v1.Pod, error) {
	allPodList, err := p.ListPods(nodeName)
	if err != nil {
		return nil, err
	}

	var runningPods []v1.Pod
	for _, pod := range allPodList.Items {
		if pod.Status.Phase == v1.PodSucceeded || pod.Status.Phase == v1.PodFailed {
			// Since we only want the running Pods we will skip adding
			// the failed/succeeded Pods to the returned list
			continue
		}
		runningPods = append(runningPods, pod)
	}
	return runningPods, nil
}

// ListPods lists the pod for a given node name by querying the API server cache
func (p *podClientAPIWrapper) ListPods(nodeName string) (*v1.PodList, error) {
	items, err := p.dataStore.ByIndex(NodeNameSpec, nodeName)
	if err != nil {
		return nil, err
	}
	podList := &v1.PodList{}
	for _, item := range items {
		podList.Items = append(podList.Items, *item.(*v1.Pod))
	}
	return podList, nil
}

// AnnotatePod annotates the pod with the provided key and value
func (p *podClientAPIWrapper) AnnotatePod(podNamespace string, podName string, uid types.UID,
	key string, val string) error {
	annotatePodRequestCallCount.WithLabelValues(key).Inc()
	ctx := context.Background()

	err := retry.RetryOnConflict(retry.DefaultBackoff, func() error {
		// Get the latest copy of the pod from cache
		var pod *v1.Pod
		var err error
		if pod, err = p.GetPod(podNamespace, podName); err != nil {
			return err
		}
		// Prevent conditions where the Pod with same namespace/name is
		// re-created before the older pod is annotated with the key-val
		if pod.UID != uid {
			return fmt.Errorf("not annotating the Pod with UID %s as the annotation was "+
				"intended for Pod with UID %s", pod.UID, uid)
		}
		newPod := pod.DeepCopy()
		newPod.Annotations[key] = val

		return p.client.Patch(ctx, newPod, client.MergeFrom(pod))
	})

	if err != nil {
		annotatePodRequestErrCount.WithLabelValues(key).Inc()
	}

	return err
}

// GetPod returns the pod object using the client cache
func (p *podClientAPIWrapper) GetPod(namespace string, name string) (*v1.Pod, error) {
	nsName := types.NamespacedName{
		Namespace: namespace,
		Name:      name,
	}.String()
	obj, exists, err := p.dataStore.GetByKey(nsName)
	if err != nil {
		return nil, err
	}
	if !exists {
		return nil, fmt.Errorf("failed to find pod %s", nsName)
	}
	return obj.(*v1.Pod), nil
}

// GetPodFromAPIServer returns the pod details by querying the API Server directly
func (p *podClientAPIWrapper) GetPodFromAPIServer(ctx context.Context, namespace string, name string) (*v1.Pod, error) {
	getPodFromAPIServeCallCount.Inc()
	pod, err := p.coreV1.Pods(namespace).Get(ctx, name, metav1.GetOptions{
		TypeMeta:        metav1.TypeMeta{},
		ResourceVersion: "",
	})
	if err != nil {
		getPodFromAPIServeErrCount.Inc()
	}

	return pod, err
}<|MERGE_RESOLUTION|>--- conflicted
+++ resolved
@@ -69,13 +69,8 @@
 type PodClientAPIWrapper interface {
 	GetPod(namespace string, name string) (*v1.Pod, error)
 	ListPods(nodeName string) (*v1.PodList, error)
-<<<<<<< HEAD
 	AnnotatePod(podNamespace string, podName string, uid types.UID, key string, val string) error
-	GetPodFromAPIServer(namespace string, name string) (*v1.Pod, error)
-=======
-	AnnotatePod(podNamespace string, podName string, key string, val string) error
 	GetPodFromAPIServer(ctx context.Context, namespace string, name string) (*v1.Pod, error)
->>>>>>> a0f8701c
 	GetRunningPodsOnNode(nodeName string) ([]v1.Pod, error)
 }
 
