// Copyright Amazon.com Inc. or its affiliates. All Rights Reserved.
//
// Licensed under the Apache License, Version 2.0 (the "License"). You may
// not use this file except in compliance with the License. A copy of the
// License is located at
//
//     http://aws.amazon.com/apache2.0/
//
// or in the "license" file accompanying this file. This file is distributed
// on an "AS IS" BASIS, WITHOUT WARRANTIES OR CONDITIONS OF ANY KIND, either
// express or implied. See the License for the specific language governing
// permissions and limitations under the License.

package api

import (
	"fmt"
	"net/http"
	"strings"
	"time"

	"github.com/aws/amazon-vpc-resource-controller-k8s/pkg/config"
<<<<<<< HEAD
	"github.com/aws/amazon-vpc-resource-controller-k8s/pkg/httpclient"
=======
	"github.com/aws/amazon-vpc-resource-controller-k8s/pkg/utils"
	"k8s.io/apimachinery/pkg/util/wait"
>>>>>>> f2bd58ee

	"github.com/aws/aws-sdk-go/aws"
	"github.com/aws/aws-sdk-go/aws/credentials"
	"github.com/aws/aws-sdk-go/aws/credentials/stscreds"
	"github.com/aws/aws-sdk-go/aws/ec2metadata"
	"github.com/aws/aws-sdk-go/aws/endpoints"
	"github.com/aws/aws-sdk-go/aws/request"
	"github.com/aws/aws-sdk-go/aws/session"
	"github.com/aws/aws-sdk-go/service/ec2"
	"github.com/aws/aws-sdk-go/service/sts"
	"github.com/go-logr/logr"
	"github.com/prometheus/client_golang/prometheus"
	"sigs.k8s.io/controller-runtime/pkg/metrics"
)

const (
	MaxRetries = 3
	AppName    = "amazon-vpc-resource-controller-k8s"
	SourceKey  = "x-amz-source-arn"
	AccountKey = "x-amz-source-account"
)

type EC2Wrapper interface {
	DescribeInstances(input *ec2.DescribeInstancesInput) (*ec2.DescribeInstancesOutput, error)
	CreateNetworkInterface(input *ec2.CreateNetworkInterfaceInput) (*ec2.CreateNetworkInterfaceOutput, error)
	AttachNetworkInterface(input *ec2.AttachNetworkInterfaceInput) (*ec2.AttachNetworkInterfaceOutput, error)
	DetachNetworkInterface(input *ec2.DetachNetworkInterfaceInput) (*ec2.DetachNetworkInterfaceOutput, error)
	DeleteNetworkInterface(input *ec2.DeleteNetworkInterfaceInput) (*ec2.DeleteNetworkInterfaceOutput, error)
	AssignPrivateIPAddresses(input *ec2.AssignPrivateIpAddressesInput) (*ec2.AssignPrivateIpAddressesOutput, error)
	UnassignPrivateIPAddresses(input *ec2.UnassignPrivateIpAddressesInput) (*ec2.UnassignPrivateIpAddressesOutput, error)
	DescribeNetworkInterfaces(input *ec2.DescribeNetworkInterfacesInput) (*ec2.DescribeNetworkInterfacesOutput, error)
	DescribeNetworkInterfacesPages(input *ec2.DescribeNetworkInterfacesInput) ([]*ec2.NetworkInterface, error)
	CreateTags(input *ec2.CreateTagsInput) (*ec2.CreateTagsOutput, error)
	DescribeSubnets(input *ec2.DescribeSubnetsInput) (*ec2.DescribeSubnetsOutput, error)
	AssociateTrunkInterface(input *ec2.AssociateTrunkInterfaceInput) (*ec2.AssociateTrunkInterfaceOutput, error)
	DescribeTrunkInterfaceAssociations(input *ec2.DescribeTrunkInterfaceAssociationsInput) (*ec2.DescribeTrunkInterfaceAssociationsOutput, error)
	ModifyNetworkInterfaceAttribute(input *ec2.ModifyNetworkInterfaceAttributeInput) (*ec2.ModifyNetworkInterfaceAttributeOutput, error)
	CreateNetworkInterfacePermission(input *ec2.CreateNetworkInterfacePermissionInput) (*ec2.CreateNetworkInterfacePermissionOutput, error)
	DescribeSecurityGroups(input *ec2.DescribeSecurityGroupsInput) (*ec2.DescribeSecurityGroupsOutput, error)
}

var (
	ec2APICallCnt = prometheus.NewCounter(
		prometheus.CounterOpts{
			Name: "ec2_api_req_count",
			Help: "The number of calls made to ec2",
		},
	)

	ec2APIErrCnt = prometheus.NewCounter(
		prometheus.CounterOpts{
			Name: "ec2_api_err_count",
			Help: "The number of errors encountered while interacting with ec2",
		},
	)

	ec2DescribeInstancesAPICnt = prometheus.NewCounter(
		prometheus.CounterOpts{
			Name: "ec2_describe_instances_api_req_count",
			Help: "The number of calls made to ec2 for describing an instance",
		},
	)

	ec2DescribeInstancesAPIErrCnt = prometheus.NewCounter(
		prometheus.CounterOpts{
			Name: "ec2_describe_instances_api_err_count",
			Help: "The number of errors encountered while describing an ec2 instance",
		},
	)

	ec2CreateNetworkInterfaceAPICallCnt = prometheus.NewCounter(
		prometheus.CounterOpts{
			Name: "ec2_create_network_interface_api_req_count",
			Help: "The number of calls made to ec2 for creating a network interface",
		},
	)

	ec2CreateNetworkInterfaceAPIErrCnt = prometheus.NewCounter(
		prometheus.CounterOpts{
			Name: "ec2_create_network_interface_api_err_count",
			Help: "The number of errors encountered while creating a network interface",
		},
	)

	ec2TagNetworkInterfaceAPICallCnt = prometheus.NewCounter(
		prometheus.CounterOpts{
			Name: "ec2_tag_network_interface_api_req_count",
			Help: "The number of calls made to ec2 for tagging a network interface",
		},
	)

	ec2TagNetworkInterfaceAPIErrCnt = prometheus.NewCounter(
		prometheus.CounterOpts{
			Name: "ec2_tag_network_interface_api_err_count",
			Help: "The number of errors encountered while tagging a network interface",
		},
	)

	ec2AttachNetworkInterfaceAPICallCnt = prometheus.NewCounter(
		prometheus.CounterOpts{
			Name: "ec2_attach_network_interface_api_req_count",
			Help: "The number of calls made to ec2 for attaching a network interface",
		},
	)

	ec2AttachNetworkInterfaceAPIErrCnt = prometheus.NewCounter(
		prometheus.CounterOpts{
			Name: "ec2_attach_network_interface_api_err_count",
			Help: "The number of errors encountered while attaching a network interface",
		},
	)

	ec2DescribeNetworkInterfaceAPICallCnt = prometheus.NewCounter(
		prometheus.CounterOpts{
			Name: "ec2_describe_network_interface_api_req_count",
			Help: "The number of calls made to ec2 for describing a network interface",
		},
	)

	ec2DescribeNetworkInterfaceAPIErrCnt = prometheus.NewCounter(
		prometheus.CounterOpts{
			Name: "ec2_describe_network_interface_api_err_count",
			Help: "The number of errors encountered while describing a network interface",
		},
	)

	numAssignedSecondaryIPAddress = prometheus.NewCounter(
		prometheus.CounterOpts{
			Name: "num_assigned_private_ip_address",
			Help: "The number of secondary private ip addresses allocated",
		},
	)

	numAssignedIPv4Prefixes = prometheus.NewCounter(
		prometheus.CounterOpts{
			Name: "num_assigned_ipv4_prefixes",
			Help: "The number of ipv4 prefixes allocated",
		},
	)

	ec2AssignPrivateIPAddressAPICallCnt = prometheus.NewCounter(
		prometheus.CounterOpts{
			Name: "ec2_assign_private_ip_api_req_count",
			Help: "The number calls made to ec2 for assigning private ip addresses on network interface",
		},
	)

	ec2AssignPrivateIPAddressAPIErrCnt = prometheus.NewCounter(
		prometheus.CounterOpts{
			Name: "ec2_assign_private_ip_api_err_count",
			Help: "The number of errors encountered while assigning private ip addresses on network interface",
		},
	)

	numUnassignedSecondaryIPAddress = prometheus.NewCounter(
		prometheus.CounterOpts{
			Name: "num_unassigned_private_ip_address",
			Help: "The number of secondary private ip addresses unassigned",
		},
	)

	numUnassignedIPv4Prefixes = prometheus.NewCounter(
		prometheus.CounterOpts{
			Name: "num_unassigned_ipv4_prefixes",
			Help: "The number of ipv4 prefixes unassigned",
		},
	)

	ec2UnassignPrivateIPAddressAPICallCnt = prometheus.NewCounter(
		prometheus.CounterOpts{
			Name: "ec2_unassign_private_ip_api_req_count",
			Help: "The number calls made to ec2 for unassigning private ip addresses on network interface",
		},
	)

	ec2UnassignPrivateIPAddressAPIErrCnt = prometheus.NewCounter(
		prometheus.CounterOpts{
			Name: "ec2_unassign_private_ip_api_err_count",
			Help: "The number of errors encountered while unassigning private ip addresses on network interface",
		},
	)

	ec2DetachNetworkInterfaceAPICallCnt = prometheus.NewCounter(
		prometheus.CounterOpts{
			Name: "ec2_detach_network_interface_api_req_count",
			Help: "The number calls made to ec2 for detaching a network interface",
		},
	)

	ec2DetachNetworkInterfaceAPIErrCnt = prometheus.NewCounter(
		prometheus.CounterOpts{
			Name: "ec2_detach_network_interface_api_err_count",
			Help: "The number of errors encountered while detaching a network interface",
		},
	)

	ec2DeleteNetworkInterfaceAPICallCnt = prometheus.NewCounter(
		prometheus.CounterOpts{
			Name: "ec2_delete_network_interface_api_req_count",
			Help: "The number calls made to EC2 for deleting a network interface",
		},
	)

	ec2DeleteNetworkInterfaceAPIErrCnt = prometheus.NewCounter(
		prometheus.CounterOpts{
			Name: "ec2_delete_network_interface_api_err_count",
			Help: "The number of errors encountered while deleting a network interface",
		},
	)

	ec2DescribeSubnetsAPICallCnt = prometheus.NewCounter(
		prometheus.CounterOpts{
			Name: "ec2_describe_subnets_api_req_count",
			Help: "The number of calls made to EC2 for describing subnets",
		},
	)

	ec2DescribeSubnetsAPIErrCnt = prometheus.NewCounter(
		prometheus.CounterOpts{
			Name: "ec2_describe_subnets_api_err_count",
			Help: "The number of errors encountered while describing subnets",
		},
	)

	ec2AssociateTrunkInterfaceAPICallCnt = prometheus.NewCounter(
		prometheus.CounterOpts{
			Name: "ec2_associate_trunk_interface_api_req_count",
			Help: "The number of calls made to EC2 for associating Trunk with Branch ENI",
		},
	)

	ec2AssociateTrunkInterfaceAPIErrCnt = prometheus.NewCounter(
		prometheus.CounterOpts{
			Name: "ec2_associate_trunk_interface_api_err_count",
			Help: "The number of errors encountered while disassociating Trunk with Branch ENI",
		},
	)

	ec2describeTrunkInterfaceAssociationAPICallCnt = prometheus.NewCounter(
		prometheus.CounterOpts{
			Name: "ec2_describe_trunk_network_interface_association_api_call_count",
			Help: "The number of calls made to describe trunk network interface",
		},
	)

	ec2describeTrunkInterfaceAssociationAPIErrCnt = prometheus.NewCounter(
		prometheus.CounterOpts{
			Name: "ec2_describe_trunk_network_interface_association_api_err_count",
			Help: "The number of errors encountered to describe trunk network interface",
		},
	)

	ec2modifyNetworkInterfaceAttributeAPICallCnt = prometheus.NewCounter(
		prometheus.CounterOpts{
			Name: "ec2_modify_network_interface_attribute_api_call_count",
			Help: "The number of calls made to modify the network interface attribute",
		},
	)

	ec2modifyNetworkInterfaceAttributeAPIErrCnt = prometheus.NewCounter(
		prometheus.CounterOpts{
			Name: "ec2_modify_network_interface_attribute_api_err_count",
			Help: "The number of errors encountered when modifying the network interface attribute",
		},
	)

	ec2APICallLatencies = prometheus.NewSummaryVec(
		prometheus.SummaryOpts{
			Name: "aws_nw_call_latency",
			Help: "AWS ENI API Calls  Operation latency in ms",
		},
		[]string{"api"},
	)

	ec2CreateNetworkInterfacePermissionCallCnt = prometheus.NewCounter(
		prometheus.CounterOpts{
			Name: "ec2_create_network_interface_permission_api_call_count",
			Help: "The number of calls made to create network interface permission",
		},
	)

	ec2CreateNetworkInterfacePermissionErrCnt = prometheus.NewCounter(
		prometheus.CounterOpts{
			Name: "ec2_create_network_interface_permission_api_err_count",
			Help: "The number of errors encountered while making calls to create network interface permission",
		},
	)

<<<<<<< HEAD
	ec2DescribeSecurityGroupsCallCnt = prometheus.NewCounter(
		prometheus.CounterOpts{
			Name: "ec2_describe_security_groups_api_call_count",
			Help: "The number of calls made to describe security groups",
		},
	)

	ec2DescribeSecurityGroupsErrCnt = prometheus.NewCounter(
		prometheus.CounterOpts{
			Name: "ec2_describe_security_groups_api_err_count",
			Help: "The number of errors encountered while making calls to describe security groups",
=======
	ec2DescribeNetworkInterfacesPagesAPICallCnt = prometheus.NewCounter(
		prometheus.CounterOpts{
			Name: "ec2_describe_network_interfaces_pages_api_call_count",
			Help: "The number of calls made to describe network interfaces (paginated)",
		},
	)
	ec2DescribeNetworkInterfacesPagesAPIErrCnt = prometheus.NewCounter(
		prometheus.CounterOpts{
			Name: "ec2_describe_network_interfaces_pages_api_err_count",
			Help: "The number of errors encountered while making call to describe network interfaces (paginated)",
>>>>>>> f2bd58ee
		},
	)

	prometheusRegistered = false
)

func prometheusRegister() {
	if !prometheusRegistered {

		metrics.Registry.MustRegister(
			ec2APICallCnt,
			ec2APIErrCnt,
			ec2DescribeInstancesAPICnt,
			ec2DescribeInstancesAPIErrCnt,
			ec2CreateNetworkInterfaceAPICallCnt,
			ec2CreateNetworkInterfaceAPIErrCnt,
			ec2TagNetworkInterfaceAPICallCnt,
			ec2TagNetworkInterfaceAPIErrCnt,
			ec2AttachNetworkInterfaceAPICallCnt,
			ec2AttachNetworkInterfaceAPIErrCnt,
			ec2DescribeNetworkInterfaceAPICallCnt,
			ec2DescribeNetworkInterfaceAPIErrCnt,
			numAssignedSecondaryIPAddress,
			numAssignedIPv4Prefixes,
			numUnassignedSecondaryIPAddress,
			numUnassignedIPv4Prefixes,
			ec2AssignPrivateIPAddressAPICallCnt,
			ec2AssignPrivateIPAddressAPIErrCnt,
			ec2DetachNetworkInterfaceAPICallCnt,
			ec2DetachNetworkInterfaceAPIErrCnt,
			ec2DeleteNetworkInterfaceAPICallCnt,
			ec2DeleteNetworkInterfaceAPIErrCnt,
			ec2DescribeSubnetsAPICallCnt,
			ec2DescribeSubnetsAPIErrCnt,
			ec2AssociateTrunkInterfaceAPICallCnt,
			ec2AssociateTrunkInterfaceAPIErrCnt,
			ec2describeTrunkInterfaceAssociationAPICallCnt,
			ec2describeTrunkInterfaceAssociationAPIErrCnt,
			ec2modifyNetworkInterfaceAttributeAPICallCnt,
			ec2modifyNetworkInterfaceAttributeAPIErrCnt,
			ec2DescribeSecurityGroupsCallCnt,
			ec2DescribeSecurityGroupsErrCnt,
			ec2APICallLatencies,
			vpccniAvailableENICnt,
			vpcrcAvailableENICnt,
			leakedENICnt,
			ec2DescribeNetworkInterfacesPagesAPICallCnt,
			ec2DescribeNetworkInterfacesPagesAPIErrCnt,
		)

		prometheusRegistered = true
	}
}

type ec2Wrapper struct {
	log                   logr.Logger
	instanceServiceClient *ec2.EC2
	userServiceClient     *ec2.EC2
	accountID             string
}

// NewEC2Wrapper takes the roleARN that will be assumed to make all the EC2 API Calls, if no roleARN
// is passed then the ec2 client will be initialized with the instance's service role account.
func NewEC2Wrapper(roleARN, clusterName, region string, log logr.Logger) (EC2Wrapper, error) {
	// Register the metrics
	prometheusRegister()

	ec2Wrapper := &ec2Wrapper{log: log}

	instanceSession, err := ec2Wrapper.getInstanceSession()
	if err != nil {
		return nil, err
	}

	// Role ARN is passed, assume the role ARN to make EC2 API Calls
	if roleARN != "" {
		// Create the instance service client with low QPS, it will be only used fro associate branch to trunk calls
		log.Info("Creating INSTANCE service client with configured QPS", "QPS", config.InstanceServiceClientQPS, "Burst", config.InstanceServiceClientBurst)
		instanceServiceClient, err := ec2Wrapper.getInstanceServiceClient(config.InstanceServiceClientQPS,
			config.InstanceServiceClientBurst, instanceSession)
		if err != nil {
			return nil, err
		}
		ec2Wrapper.instanceServiceClient = instanceServiceClient

		// Create the user service client with higher QPS, this will be used to make rest of the EC2 API Calls
		log.Info("Creating USER service client with configured QPS", "QPS", config.UserServiceClientQPS, "Burst", config.UserServiceClientQPSBurst)
		userServiceClient, err := ec2Wrapper.getClientUsingAssumedRole(*instanceSession.Config.Region, roleARN, clusterName, region,
			config.UserServiceClientQPS, config.UserServiceClientQPSBurst)
		if err != nil {
			return nil, err
		}
		ec2Wrapper.userServiceClient = userServiceClient
	} else {
		// Role ARN is not provided, assuming that instance service client is whitelisted for ENI branching and use
		// the instance service client as the user service client with higher QPS.
		log.Info("Creating INSTANCE service client with configured USER Service QPS", "QPS", config.InstanceServiceClientQPS, "Burst", config.InstanceServiceClientBurst)
		instanceServiceClient, err := ec2Wrapper.getInstanceServiceClient(config.UserServiceClientQPS,
			config.UserServiceClientQPSBurst, instanceSession)
		if err != nil {
			return nil, err
		}
		ec2Wrapper.instanceServiceClient = instanceServiceClient
		ec2Wrapper.userServiceClient = instanceServiceClient
	}

	return ec2Wrapper, nil
}

func (e *ec2Wrapper) getInstanceSession() (instanceSession *session.Session, err error) {
	// Create a new session
	instanceSession = session.Must(session.NewSession())
	injectUserAgent(&instanceSession.Handlers)

	// Get the region from the ec2 Metadata if the region is missing in the session config
	ec2Metadata := ec2metadata.New(instanceSession)
	region, err := ec2Metadata.Region()
	if err != nil {
		return nil, fmt.Errorf("failed to find the region from ec2 metadata: %v", err)
	}
	instanceSession.Config.Region = aws.String(region)

	instanceIdentity, err := ec2Metadata.GetInstanceIdentityDocument()
	if err != nil {
		return nil, fmt.Errorf("failed to get the instance identity document %v", err)
	}
	// Set the Account ID
	e.accountID = instanceIdentity.AccountID
	return instanceSession, nil
}

func (e *ec2Wrapper) getInstanceServiceClient(qps int, burst int, instanceSession *session.Session) (*ec2.EC2, error) {
	instanceClient, err := httpclient.NewRateLimitedClient(qps, burst)
	if err != nil {
		return nil, fmt.Errorf("failed to create reate limited client with %d qps and %d burst: %v",
			qps, burst, err)
	}
	return ec2.New(instanceSession, aws.NewConfig().WithMaxRetries(MaxRetries).
		WithRegion(*instanceSession.Config.Region).WithHTTPClient(instanceClient)), nil
}

func (e *ec2Wrapper) getClientUsingAssumedRole(instanceRegion, roleARN, clusterName, region string, qps, burst int) (*ec2.EC2, error) {
	var providers []credentials.Provider

	userStsSession := session.Must(session.NewSession())
	userStsSession.Config.Region = &instanceRegion
	injectUserAgent(&userStsSession.Handlers)

	// Create a rate limited http client for the
	client, err := httpclient.NewRateLimitedClient(qps, burst)
	if err != nil {
		return nil, fmt.Errorf("failed to create reate limited client with %d qps and %d burst: %v", qps, burst, err)
	}
	e.log.Info("created rate limited http client", "qps", qps, "burst", burst)

	// Get the regional sts end point
	regionalSTSEndpoint, err := endpoints.DefaultResolver().
		EndpointFor("sts", aws.StringValue(userStsSession.Config.Region), endpoints.STSRegionalEndpointOption)
	if err != nil {
		return nil, fmt.Errorf("failed to get the regional sts endoint for region %s: %v",
			*userStsSession.Config.Region, err)
	}

	roleARN = strings.Trim(roleARN, "\"")

	sourceAcct, sourceArn, err := utils.GetSourceAcctAndArn(roleARN, region, clusterName)
	if err != nil {
		return nil, err
	}

	regionalProvider := &stscreds.AssumeRoleProvider{
		Client:          e.createSTSClient(userStsSession, client, regionalSTSEndpoint, sourceAcct, sourceArn),
		RoleARN:         roleARN,
		Duration:        time.Minute * 60,
		RoleSessionName: AppName,
	}
	providers = append(providers, regionalProvider)

	// Get the global sts end point
	// TODO: we should revisit the global sts endpoint and check if we should remove global endpoint
	// we are not using it since the concern on availability and performance
	// https://docs.aws.amazon.com/IAM/latest/UserGuide/id_credentials_temp_enable-regions.html
	globalSTSEndpoint, err := endpoints.DefaultResolver().
		EndpointFor("sts", aws.StringValue(userStsSession.Config.Region))
	if err != nil {
		return nil, fmt.Errorf("failed to get the global sts endoint for region %s: %v",
			*userStsSession.Config.Region, err)
	}

	// If the regional STS endpoint is different than the global STS endpoint then add the global sts endpoint
	if regionalSTSEndpoint.URL != globalSTSEndpoint.URL {
		globalProvider := &stscreds.AssumeRoleProvider{
			Client:   e.createSTSClient(userStsSession, client, regionalSTSEndpoint, sourceAcct, sourceArn),
			RoleARN:  roleARN,
			Duration: time.Minute * 60,
		}
		providers = append(providers, globalProvider)
	}
	e.log.Info("initialized the regional/global providers", "roleARN", roleARN)

	userStsSession.Config.Credentials = credentials.NewChainCredentials(providers)

	return ec2.New(userStsSession, aws.NewConfig().WithHTTPClient(client)), nil

}

func (e *ec2Wrapper) createSTSClient(
	userStsSession *session.Session,
	client *http.Client,
	endpoint endpoints.ResolvedEndpoint,
	sourceAcct, sourceArn string) *sts.STS {

	stsClient := sts.New(userStsSession, aws.NewConfig().WithHTTPClient(client).
		WithEndpoint(endpoint.URL).WithMaxRetries(MaxRetries))

	// only both sourceAcct and sourceArn are provided, we send extra header context
	// otherwise we fallback to the default client
	if sourceAcct != "" && sourceArn != "" {
		stsClient.Handlers.Sign.PushFront(func(s *request.Request) {
			s.ApplyOptions(request.WithSetRequestHeaders(map[string]string{
				SourceKey:  sourceArn,
				AccountKey: sourceAcct,
			}))
		})
		// TODO: change this log verbosity to 1 after we have configured clients in place for some time
		e.log.Info("Will use configured STS client with extra headers")
	} else {
		e.log.Info("Will use default STS client since empty source account or/and empty source arn", "SourceAcct", sourceAcct, "SourceArn", sourceArn)
	}

	return stsClient
}

func timeSinceMs(start time.Time) float64 {
	return float64(time.Since(start).Milliseconds())
}

func (e *ec2Wrapper) DescribeInstances(input *ec2.DescribeInstancesInput) (*ec2.DescribeInstancesOutput, error) {
	start := time.Now()
	describeInstancesOutput, err := e.userServiceClient.DescribeInstances(input)
	ec2APICallLatencies.WithLabelValues("describe_instances").Observe(timeSinceMs(start))

	// Metric updates
	ec2APICallCnt.Inc()
	ec2DescribeInstancesAPICnt.Inc()

	if err != nil {
		ec2APIErrCnt.Inc()
		ec2DescribeInstancesAPIErrCnt.Inc()
	}

	return describeInstancesOutput, err
}

func (e *ec2Wrapper) CreateNetworkInterface(input *ec2.CreateNetworkInterfaceInput) (*ec2.CreateNetworkInterfaceOutput, error) {
	start := time.Now()
	createNetworkInterfaceOutput, err := e.userServiceClient.CreateNetworkInterface(input)
	ec2APICallLatencies.WithLabelValues("create_network_interface").Observe(timeSinceMs(start))

	// Metric updates
	ec2APICallCnt.Inc()
	ec2CreateNetworkInterfaceAPICallCnt.Inc()
	numAssignedSecondaryIPAddress.Add(float64(aws.Int64Value(input.SecondaryPrivateIpAddressCount)))

	if err != nil {
		ec2APIErrCnt.Inc()
		ec2CreateNetworkInterfaceAPIErrCnt.Inc()
	}

	return createNetworkInterfaceOutput, err
}

func (e *ec2Wrapper) AttachNetworkInterface(input *ec2.AttachNetworkInterfaceInput) (*ec2.AttachNetworkInterfaceOutput, error) {
	start := time.Now()
	attachNetworkInterfaceOutput, err := e.userServiceClient.AttachNetworkInterface(input)
	ec2APICallLatencies.WithLabelValues("attach_network_interface").Observe(timeSinceMs(start))

	// Metric updates
	ec2APICallCnt.Inc()
	ec2AttachNetworkInterfaceAPICallCnt.Inc()

	if err != nil {
		ec2APIErrCnt.Inc()
		ec2AttachNetworkInterfaceAPIErrCnt.Inc()
	}

	return attachNetworkInterfaceOutput, err
}

func (e *ec2Wrapper) DeleteNetworkInterface(input *ec2.DeleteNetworkInterfaceInput) (*ec2.DeleteNetworkInterfaceOutput, error) {
	start := time.Now()
	deleteNetworkInterfaceOutput, err := e.userServiceClient.DeleteNetworkInterface(input)
	ec2APICallLatencies.WithLabelValues("delete_network_interface").Observe(timeSinceMs(start))

	// Metric updates
	ec2APICallCnt.Inc()
	ec2DeleteNetworkInterfaceAPICallCnt.Inc()

	if err != nil {
		ec2APIErrCnt.Inc()
		ec2DeleteNetworkInterfaceAPIErrCnt.Inc()
	}

	return deleteNetworkInterfaceOutput, err
}

func (e *ec2Wrapper) DetachNetworkInterface(input *ec2.DetachNetworkInterfaceInput) (*ec2.DetachNetworkInterfaceOutput, error) {
	start := time.Now()
	detachNetworkInterfaceOutput, err := e.userServiceClient.DetachNetworkInterface(input)
	ec2APICallLatencies.WithLabelValues("detach_network_interface").Observe(timeSinceMs(start))

	// Metric updates
	ec2APICallCnt.Inc()
	ec2DetachNetworkInterfaceAPICallCnt.Inc()

	if err != nil {
		ec2APIErrCnt.Inc()
		ec2DetachNetworkInterfaceAPIErrCnt.Inc()
	}

	return detachNetworkInterfaceOutput, err
}

func (e *ec2Wrapper) DescribeNetworkInterfaces(input *ec2.DescribeNetworkInterfacesInput) (*ec2.DescribeNetworkInterfacesOutput, error) {
	start := time.Now()
	describeNetworkInterfacesOutput, err := e.userServiceClient.DescribeNetworkInterfaces(input)
	ec2APICallLatencies.WithLabelValues("describe_network_interface").Observe(timeSinceMs(start))

	// Metric updates
	ec2APICallCnt.Inc()
	ec2DescribeNetworkInterfaceAPICallCnt.Inc()

	if err != nil {
		ec2APIErrCnt.Inc()
		ec2DescribeNetworkInterfaceAPIErrCnt.Inc()
	}

	return describeNetworkInterfacesOutput, err
}

// DescribeNetworkInterfacesPages returns network interfaces that match the filters specified in the input with MaxResult set to 1000(max value)
// This API is used during periodic ENI cleanup routine and trunk initialization to list all network interfaces that match the given filters (vpc-id or subnet-id, and tag)
// Only required fields, network interface ID and tag set, is populated to avoid consuming extra memory
func (e *ec2Wrapper) DescribeNetworkInterfacesPages(input *ec2.DescribeNetworkInterfacesInput) ([]*ec2.NetworkInterface, error) {
	var networkInterfaces []*ec2.NetworkInterface
	input.MaxResults = aws.Int64(config.DescribeNetworkInterfacesMaxResults)

	start := time.Now()
	if err := e.userServiceClient.DescribeNetworkInterfacesPages(input, func(output *ec2.DescribeNetworkInterfacesOutput, _ bool) bool {
		ec2APICallCnt.Inc()
		ec2DescribeNetworkInterfacesPagesAPICallCnt.Inc()
		//Currently only network interface ID and the tag set is require, only add required details to avoid consuming extra memory
		for _, nwInterface := range output.NetworkInterfaces {
			networkInterfaces = append(networkInterfaces, &ec2.NetworkInterface{
				NetworkInterfaceId: nwInterface.NetworkInterfaceId,
				TagSet:             nwInterface.TagSet,
			})
		}
		// Add jitter to avoid EC2 API throttling in the account
		time.Sleep(wait.Jitter(500*time.Millisecond, 0.5))
		return true

	}); err != nil {
		ec2APIErrCnt.Inc()
		ec2DescribeNetworkInterfacesPagesAPIErrCnt.Inc()
		return nil, err
	}
	ec2APICallLatencies.WithLabelValues("describe_network_interfaces_pages").Observe(timeSinceMs(start))

	return networkInterfaces, nil
}

func (e *ec2Wrapper) AssignPrivateIPAddresses(input *ec2.AssignPrivateIpAddressesInput) (*ec2.AssignPrivateIpAddressesOutput, error) {
	start := time.Now()
	assignPrivateIPAddressesOutput, err := e.userServiceClient.AssignPrivateIpAddresses(input)
	ec2APICallLatencies.WithLabelValues("assign_private_ip").Observe(timeSinceMs(start))

	// Metric updates
	ec2APICallCnt.Inc()
	ec2AssignPrivateIPAddressAPICallCnt.Inc()

	// Since the same API AssignPrivateIPAddresses is called to either allocate a secondary IPv4 address or a IPv4 prefix,
	// the metric count needs to be distinguished as to which resource is assigned by the call
	if input.SecondaryPrivateIpAddressCount != nil && *input.SecondaryPrivateIpAddressCount != 0 {
		numAssignedSecondaryIPAddress.Add(float64(aws.Int64Value(input.SecondaryPrivateIpAddressCount)))
	} else if input.Ipv4PrefixCount != nil && *input.Ipv4PrefixCount != 0 {
		numAssignedIPv4Prefixes.Add(float64(aws.Int64Value(input.Ipv4PrefixCount)))
	}

	if err != nil {
		ec2APIErrCnt.Inc()
		ec2AssignPrivateIPAddressAPIErrCnt.Inc()
	}

	return assignPrivateIPAddressesOutput, err
}

func (e *ec2Wrapper) UnassignPrivateIPAddresses(input *ec2.UnassignPrivateIpAddressesInput) (*ec2.UnassignPrivateIpAddressesOutput, error) {
	start := time.Now()
	unAssignPrivateIPAddressesOutput, err := e.userServiceClient.UnassignPrivateIpAddresses(input)
	ec2APICallLatencies.WithLabelValues("unassign_private_ip").Observe(timeSinceMs(start))

	// Metric updates
	ec2APICallCnt.Inc()
	ec2UnassignPrivateIPAddressAPICallCnt.Inc()
	if input.PrivateIpAddresses != nil && len(input.PrivateIpAddresses) != 0 {
		numUnassignedSecondaryIPAddress.Add(float64(len(input.PrivateIpAddresses)))
	} else if input.Ipv4Prefixes != nil && len(input.Ipv4Prefixes) != 0 {
		numUnassignedIPv4Prefixes.Add(float64(len(input.Ipv4Prefixes)))
	}

	if err != nil {
		ec2APIErrCnt.Inc()
		ec2UnassignPrivateIPAddressAPIErrCnt.Inc()
	}

	return unAssignPrivateIPAddressesOutput, err
}

func (e *ec2Wrapper) CreateTags(input *ec2.CreateTagsInput) (*ec2.CreateTagsOutput, error) {
	start := time.Now()
	createTagsOutput, err := e.userServiceClient.CreateTags(input)
	ec2APICallLatencies.WithLabelValues("create_tags").Observe(timeSinceMs(start))

	// Metric updates
	ec2APICallCnt.Inc()
	ec2TagNetworkInterfaceAPICallCnt.Inc()

	if err != nil {
		ec2APIErrCnt.Inc()
		ec2TagNetworkInterfaceAPIErrCnt.Inc()
	}

	return createTagsOutput, err
}

func (e *ec2Wrapper) DescribeSubnets(input *ec2.DescribeSubnetsInput) (*ec2.DescribeSubnetsOutput, error) {
	start := time.Now()
	output, err := e.userServiceClient.DescribeSubnets(input)
	ec2APICallLatencies.WithLabelValues("describe_subnets").Observe(timeSinceMs(start))

	// Metric updates
	ec2APICallCnt.Inc()
	ec2DescribeSubnetsAPICallCnt.Inc()

	if err != nil {
		ec2APIErrCnt.Inc()
		ec2DescribeSubnetsAPIErrCnt.Inc()
	}

	return output, err
}

// DescribeTrunkInterfaceAssociations cannot be used as it's not public yet.
func (e *ec2Wrapper) DescribeTrunkInterfaceAssociations(input *ec2.DescribeTrunkInterfaceAssociationsInput) (*ec2.DescribeTrunkInterfaceAssociationsOutput, error) {
	start := time.Now()
	describeTrunkInterfaceAssociationInput, err := e.instanceServiceClient.DescribeTrunkInterfaceAssociations(input)
	ec2APICallLatencies.WithLabelValues("describe_trunk_association").Observe(timeSinceMs(start))

	// Metric Update
	ec2APICallCnt.Inc()
	ec2describeTrunkInterfaceAssociationAPICallCnt.Inc()

	if err != nil {
		ec2APIErrCnt.Inc()
		ec2describeTrunkInterfaceAssociationAPIErrCnt.Inc()
	}

	return describeTrunkInterfaceAssociationInput, err
}

func (e *ec2Wrapper) AssociateTrunkInterface(input *ec2.AssociateTrunkInterfaceInput) (*ec2.AssociateTrunkInterfaceOutput, error) {
	start := time.Now()
	associateTrunkInterfaceOutput, err := e.instanceServiceClient.AssociateTrunkInterface(input)
	ec2APICallLatencies.WithLabelValues("associate_trunk_to_branch").Observe(timeSinceMs(start))

	// Metric Update
	ec2APICallCnt.Inc()
	ec2AssociateTrunkInterfaceAPICallCnt.Inc()

	if err != nil {
		ec2APIErrCnt.Inc()
		ec2AssociateTrunkInterfaceAPIErrCnt.Inc()
	}

	return associateTrunkInterfaceOutput, err
}

func (e *ec2Wrapper) ModifyNetworkInterfaceAttribute(input *ec2.ModifyNetworkInterfaceAttributeInput) (*ec2.ModifyNetworkInterfaceAttributeOutput, error) {
	start := time.Now()
	modifyNetworkInterfaceAttributeOutput, err := e.userServiceClient.ModifyNetworkInterfaceAttribute(input)
	ec2APICallLatencies.WithLabelValues("modify_network_interface_attribute").Observe(timeSinceMs(start))

	// Metric Update
	ec2APICallCnt.Inc()
	ec2modifyNetworkInterfaceAttributeAPICallCnt.Inc()

	if err != nil {
		ec2APIErrCnt.Inc()
		ec2modifyNetworkInterfaceAttributeAPIErrCnt.Inc()
	}

	return modifyNetworkInterfaceAttributeOutput, err
}

func (e *ec2Wrapper) CreateNetworkInterfacePermission(input *ec2.CreateNetworkInterfacePermissionInput) (*ec2.CreateNetworkInterfacePermissionOutput, error) {
	// Add the account ID of the instance running the controller
	input.AwsAccountId = &e.accountID
	output, err := e.userServiceClient.CreateNetworkInterfacePermission(input)

	// Metric Update
	ec2APICallCnt.Inc()
	ec2CreateNetworkInterfacePermissionCallCnt.Inc()

	if err != nil {
		ec2APIErrCnt.Inc()
		ec2CreateNetworkInterfacePermissionErrCnt.Inc()
	}

	return output, err
}

func (e *ec2Wrapper) DescribeSecurityGroups(input *ec2.DescribeSecurityGroupsInput) (*ec2.DescribeSecurityGroupsOutput, error) {
	output, err := e.userServiceClient.DescribeSecurityGroups(input)

	// Metric Update
	ec2APICallCnt.Inc()
	ec2DescribeSecurityGroupsCallCnt.Inc()

	if err != nil {
		ec2APIErrCnt.Inc()
		ec2DescribeSecurityGroupsErrCnt.Inc()
	}

	return output, err
}<|MERGE_RESOLUTION|>--- conflicted
+++ resolved
@@ -20,12 +20,9 @@
 	"time"
 
 	"github.com/aws/amazon-vpc-resource-controller-k8s/pkg/config"
-<<<<<<< HEAD
 	"github.com/aws/amazon-vpc-resource-controller-k8s/pkg/httpclient"
-=======
-	"github.com/aws/amazon-vpc-resource-controller-k8s/pkg/utils"
 	"k8s.io/apimachinery/pkg/util/wait"
->>>>>>> f2bd58ee
+
 
 	"github.com/aws/aws-sdk-go/aws"
 	"github.com/aws/aws-sdk-go/aws/credentials"
@@ -314,7 +311,6 @@
 		},
 	)
 
-<<<<<<< HEAD
 	ec2DescribeSecurityGroupsCallCnt = prometheus.NewCounter(
 		prometheus.CounterOpts{
 			Name: "ec2_describe_security_groups_api_call_count",
@@ -326,7 +322,6 @@
 		prometheus.CounterOpts{
 			Name: "ec2_describe_security_groups_api_err_count",
 			Help: "The number of errors encountered while making calls to describe security groups",
-=======
 	ec2DescribeNetworkInterfacesPagesAPICallCnt = prometheus.NewCounter(
 		prometheus.CounterOpts{
 			Name: "ec2_describe_network_interfaces_pages_api_call_count",
@@ -337,7 +332,6 @@
 		prometheus.CounterOpts{
 			Name: "ec2_describe_network_interfaces_pages_api_err_count",
 			Help: "The number of errors encountered while making call to describe network interfaces (paginated)",
->>>>>>> f2bd58ee
 		},
 	)
 
