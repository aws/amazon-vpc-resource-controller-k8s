--- conflicted
+++ resolved
@@ -50,11 +50,7 @@
 	github.com/golang/protobuf v1.5.4 // indirect
 	github.com/google/go-cmp v0.6.0 // indirect
 	github.com/google/gofuzz v1.2.0 // indirect
-<<<<<<< HEAD
-	github.com/google/pprof v0.0.0-20240525223248-4bfdf5a9a2af // indirect
-=======
 	github.com/google/pprof v0.0.0-20241029153458-d1b30febd7db // indirect
->>>>>>> c50b3b0d
 	github.com/imdario/mergo v0.3.13 // indirect
 	github.com/jmespath/go-jmespath v0.4.0 // indirect
 	github.com/josharian/intern v1.0.0 // indirect
@@ -70,24 +66,13 @@
 	github.com/spf13/pflag v1.0.5 // indirect
 	go.uber.org/multierr v1.11.0 // indirect
 	golang.org/x/exp v0.0.0-20231006140011-7918f672742d
-<<<<<<< HEAD
-	golang.org/x/net v0.26.0 // indirect
+	golang.org/x/net v0.30.0 // indirect
 	golang.org/x/oauth2 v0.21.0 // indirect
-	golang.org/x/sys v0.21.0 // indirect
-	golang.org/x/term v0.21.0 // indirect
-	golang.org/x/text v0.16.0 // indirect
-	golang.org/x/tools v0.21.1-0.20240508182429-e35e4ccd0d2d // indirect
-	google.golang.org/protobuf v1.34.2 // indirect
-=======
-	golang.org/x/net v0.30.0 // indirect
-	golang.org/x/oauth2 v0.18.0 // indirect
 	golang.org/x/sys v0.26.0 // indirect
 	golang.org/x/term v0.25.0 // indirect
 	golang.org/x/text v0.19.0 // indirect
 	golang.org/x/tools v0.26.0 // indirect
-	google.golang.org/appengine v1.6.8 // indirect
-	google.golang.org/protobuf v1.34.1 // indirect
->>>>>>> c50b3b0d
+	google.golang.org/protobuf v1.34.2 // indirect
 	gopkg.in/inf.v0 v0.9.1 // indirect
 	gopkg.in/yaml.v2 v2.4.0 // indirect
 	gopkg.in/yaml.v3 v3.0.1 // indirect
