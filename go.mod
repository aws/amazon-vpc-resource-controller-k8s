--- conflicted
+++ resolved
@@ -65,11 +65,7 @@
 	go.uber.org/multierr v1.11.0 // indirect
 	golang.org/x/exp v0.0.0-20230315142452-642cacee5cc0
 	golang.org/x/net v0.23.0 // indirect
-<<<<<<< HEAD
-	golang.org/x/oauth2 v0.17.0 // indirect
-=======
 	golang.org/x/oauth2 v0.18.0 // indirect
->>>>>>> 88dfd8f9
 	golang.org/x/sys v0.18.0 // indirect
 	golang.org/x/term v0.18.0 // indirect
 	golang.org/x/text v0.14.0 // indirect
