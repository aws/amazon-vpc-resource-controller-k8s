--- conflicted
+++ resolved
@@ -1,11 +1,7 @@
 module github.com/aws/amazon-vpc-resource-controller-k8s
 
-<<<<<<< HEAD
-go 1.21
-toolchain go1.22.5
-=======
 go 1.22.5
->>>>>>> 80e7264c
+
 
 require (
 	github.com/aws/amazon-vpc-cni-k8s v1.18.1
