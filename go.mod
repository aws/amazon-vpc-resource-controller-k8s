module github.com/aws/amazon-vpc-resource-controller-k8s

go 1.22.5


require (
	github.com/aws/amazon-vpc-cni-k8s v1.18.3
	github.com/aws/aws-sdk-go v1.55.5
	github.com/go-logr/logr v1.4.2
	github.com/go-logr/zapr v1.3.0
	github.com/golang/mock v1.6.0
	github.com/google/uuid v1.6.0
	github.com/onsi/ginkgo/v2 v2.19.0
	github.com/onsi/gomega v1.33.1
	github.com/pkg/errors v0.9.1
	github.com/prometheus/client_golang v1.19.1
	github.com/prometheus/client_model v0.6.1
	github.com/prometheus/common v0.53.0
	github.com/stretchr/testify v1.9.0
	go.uber.org/zap v1.26.0
	golang.org/x/time v0.5.0
	gomodules.xyz/jsonpatch/v2 v2.4.0
<<<<<<< HEAD
	k8s.io/api v0.30.3
	k8s.io/apimachinery v0.30.3
	k8s.io/client-go v0.29.3
	sigs.k8s.io/controller-runtime v0.17.0
=======
	k8s.io/api v0.30.2
	k8s.io/apimachinery v0.30.2
	k8s.io/client-go v0.30.2
	sigs.k8s.io/controller-runtime v0.18.4
>>>>>>> 827c2b83
)

require (
	github.com/go-task/slim-sprig/v3 v3.0.0 // indirect
	github.com/google/gnostic-models v0.6.9-0.20230804172637-c7be7c783f49 // indirect
	github.com/gorilla/websocket v1.5.0 // indirect
	github.com/mxk/go-flowrate v0.0.0-20140419014527-cca7078d478f // indirect
)

require (
	github.com/beorn7/perks v1.0.1 // indirect
	github.com/cespare/xxhash/v2 v2.2.0 // indirect
	github.com/davecgh/go-spew v1.1.1 // indirect
	github.com/emicklei/go-restful/v3 v3.11.0 // indirect
	github.com/evanphx/json-patch v5.7.0+incompatible // indirect
	github.com/evanphx/json-patch/v5 v5.9.0 // indirect
	github.com/fsnotify/fsnotify v1.7.0 // indirect
	github.com/go-openapi/jsonpointer v0.19.6 // indirect
	github.com/go-openapi/jsonreference v0.20.2 // indirect
	github.com/go-openapi/swag v0.22.3 // indirect
	github.com/gogo/protobuf v1.3.2 // indirect
	github.com/golang/groupcache v0.0.0-20210331224755-41bb18bfe9da // indirect
	github.com/golang/protobuf v1.5.4 // indirect
	github.com/google/go-cmp v0.6.0
	github.com/google/gofuzz v1.2.0 // indirect
	github.com/google/pprof v0.0.0-20240424215950-a892ee059fd6 // indirect
	github.com/imdario/mergo v0.3.13 // indirect
	github.com/jmespath/go-jmespath v0.4.0 // indirect
	github.com/josharian/intern v1.0.0 // indirect
	github.com/json-iterator/go v1.1.12 // indirect
	github.com/mailru/easyjson v0.7.7 // indirect
	github.com/moby/spdystream v0.2.0 // indirect
	github.com/modern-go/concurrent v0.0.0-20180306012644-bacd9c7ef1dd // indirect
	github.com/modern-go/reflect2 v1.0.2 // indirect
	github.com/munnerz/goautoneg v0.0.0-20191010083416-a7dc8b61c822 // indirect
	github.com/pmezard/go-difflib v1.0.0 // indirect
	github.com/prometheus/procfs v0.12.0 // indirect
	github.com/samber/lo v1.39.0
	github.com/spf13/pflag v1.0.5 // indirect
	go.uber.org/multierr v1.11.0 // indirect
	golang.org/x/exp v0.0.0-20231006140011-7918f672742d
	golang.org/x/net v0.25.0 // indirect
	golang.org/x/oauth2 v0.18.0 // indirect
	golang.org/x/sys v0.21.0 // indirect
	golang.org/x/term v0.20.0 // indirect
	golang.org/x/text v0.15.0 // indirect
	golang.org/x/tools v0.21.0 // indirect
	google.golang.org/appengine v1.6.8 // indirect
	google.golang.org/protobuf v1.33.0 // indirect
	gopkg.in/inf.v0 v0.9.1 // indirect
	gopkg.in/yaml.v2 v2.4.0 // indirect
	gopkg.in/yaml.v3 v3.0.1 // indirect
<<<<<<< HEAD
	k8s.io/apiextensions-apiserver v0.29.0 // indirect
	k8s.io/component-base v0.29.0 // indirect
=======
	k8s.io/apiextensions-apiserver v0.30.1 // indirect
>>>>>>> 827c2b83
	k8s.io/klog/v2 v2.120.1 // indirect
	k8s.io/kube-openapi v0.0.0-20240228011516-70dd3763d340 // indirect
	k8s.io/utils v0.0.0-20230726121419-3b25d923346b // indirect
	sigs.k8s.io/json v0.0.0-20221116044647-bc3834ca7abd // indirect
	sigs.k8s.io/structured-merge-diff/v4 v4.4.1 // indirect
	sigs.k8s.io/yaml v1.4.0 // indirect
)<|MERGE_RESOLUTION|>--- conflicted
+++ resolved
@@ -20,17 +20,10 @@
 	go.uber.org/zap v1.26.0
 	golang.org/x/time v0.5.0
 	gomodules.xyz/jsonpatch/v2 v2.4.0
-<<<<<<< HEAD
 	k8s.io/api v0.30.3
 	k8s.io/apimachinery v0.30.3
-	k8s.io/client-go v0.29.3
-	sigs.k8s.io/controller-runtime v0.17.0
-=======
-	k8s.io/api v0.30.2
-	k8s.io/apimachinery v0.30.2
 	k8s.io/client-go v0.30.2
 	sigs.k8s.io/controller-runtime v0.18.4
->>>>>>> 827c2b83
 )
 
 require (
@@ -83,12 +76,7 @@
 	gopkg.in/inf.v0 v0.9.1 // indirect
 	gopkg.in/yaml.v2 v2.4.0 // indirect
 	gopkg.in/yaml.v3 v3.0.1 // indirect
-<<<<<<< HEAD
-	k8s.io/apiextensions-apiserver v0.29.0 // indirect
-	k8s.io/component-base v0.29.0 // indirect
-=======
 	k8s.io/apiextensions-apiserver v0.30.1 // indirect
->>>>>>> 827c2b83
 	k8s.io/klog/v2 v2.120.1 // indirect
 	k8s.io/kube-openapi v0.0.0-20240228011516-70dd3763d340 // indirect
 	k8s.io/utils v0.0.0-20230726121419-3b25d923346b // indirect
