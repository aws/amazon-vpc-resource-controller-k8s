// Copyright Amazon.com Inc. or its affiliates. All Rights Reserved.
//
// Licensed under the Apache License, Version 2.0 (the "License"). You may
// not use this file except in compliance with the License. A copy of the
// License is located at
//
//     http://aws.amazon.com/apache2.0/
//
// or in the "license" file accompanying this file. This file is distributed
// on an "AS IS" BASIS, WITHOUT WARRANTIES OR CONDITIONS OF ANY KIND, either
// express or implied. See the License for the specific language governing
// permissions and limitations under the License.

package controllers

import (
	"context"
	"fmt"

	"github.com/aws/amazon-vpc-resource-controller-k8s/pkg/condition"
	"github.com/aws/amazon-vpc-resource-controller-k8s/pkg/config"
	rcHealthz "github.com/aws/amazon-vpc-resource-controller-k8s/pkg/healthz"
	"github.com/aws/amazon-vpc-resource-controller-k8s/pkg/k8s"
	"github.com/aws/amazon-vpc-resource-controller-k8s/pkg/node/manager"

	"github.com/go-logr/logr"
	corev1 "k8s.io/api/core/v1"
	"k8s.io/apimachinery/pkg/api/errors"
	"k8s.io/apimachinery/pkg/runtime"
	ctrl "sigs.k8s.io/controller-runtime"
	"sigs.k8s.io/controller-runtime/pkg/client"
	"sigs.k8s.io/controller-runtime/pkg/controller"
	"sigs.k8s.io/controller-runtime/pkg/healthz"
)

// ConfigMapReconciler reconciles a ConfigMap object
type ConfigMapReconciler struct {
	client.Client
	Log                               logr.Logger
	Scheme                            *runtime.Scheme
	NodeManager                       manager.Manager
	K8sAPI                            k8s.K8sWrapper
	Condition                         condition.Conditions
	curWinIPAMEnabledCond             bool
	curWinPrefixDelegationEnabledCond bool
	curWinPDWarmIPTarget              int
	curWinPDMinIPTarget               int
	curWinPDWarmPrefixTarget          int
	Context                           context.Context
}

//+kubebuilder:rbac:groups=core,resources=configmaps,namespace=kube-system,resourceNames=amazon-vpc-cni,verbs=get;list;watch

// Reconcile handles configmap create/update/delete events by invoking NodeManager
// to update the status of the nodes as per the enable-windows-ipam flag value.

func (r *ConfigMapReconciler) Reconcile(ctx context.Context, req ctrl.Request) (ctrl.Result, error) {
	logger := r.Log.WithValues("configmap", req.NamespacedName)

	// only update nodes on amazon-vpc-cni updates, return here for other updates
	if req.Name != config.VpcCniConfigMapName || req.Namespace != config.KubeSystemNamespace {
		return ctrl.Result{}, nil
	}
	configmap := &corev1.ConfigMap{}
	if err := r.Client.Get(ctx, req.NamespacedName, configmap); err != nil {
		if errors.IsNotFound(err) {
			// If the configMap is deleted, de-register all the nodes
			logger.Info("amazon-vpc-cni configMap is deleted")
		} else {
			// Error reading the object
			logger.Error(err, "Failed to get configMap")
			return ctrl.Result{}, err
		}
	}

	// Check if the Windows IPAM flag has changed
	newWinIPAMEnabledCond := r.Condition.IsWindowsIPAMEnabled()

	var isIPAMFlagUpdated bool
	if r.curWinIPAMEnabledCond != newWinIPAMEnabledCond {
		r.curWinIPAMEnabledCond = newWinIPAMEnabledCond
		logger.Info("updated configmap", config.EnableWindowsIPAMKey, r.curWinIPAMEnabledCond)

		isIPAMFlagUpdated = true
	}

	// Check if the prefix delegation flag has changed
	newWinPrefixDelegationEnabledCond := r.Condition.IsWindowsPrefixDelegationEnabled()

	var isPrefixFlagUpdated bool
	if r.curWinPrefixDelegationEnabledCond != newWinPrefixDelegationEnabledCond {
		r.curWinPrefixDelegationEnabledCond = newWinPrefixDelegationEnabledCond
		logger.Info("updated configmap", config.EnableWindowsPrefixDelegationKey, r.curWinPrefixDelegationEnabledCond)

		isPrefixFlagUpdated = true
	}

	// Check if configurations for Windows prefix delegation have changed
	var isPDConfigUpdated bool
	warmIPTarget, minIPTarget, warmPrefixTarget := config.ParseWinPDTargets(r.Log, configmap)
	if r.curWinPDWarmIPTarget != warmIPTarget || r.curWinPDMinIPTarget != minIPTarget || r.curWinPDWarmPrefixTarget != warmPrefixTarget {
		r.curWinPDWarmIPTarget = warmIPTarget
		r.curWinPDMinIPTarget = minIPTarget
		r.curWinPDWarmPrefixTarget = warmPrefixTarget
		logger.Info("updated PD configs from configmap", config.WarmIPTarget, r.curWinPDWarmIPTarget,
			config.MinimumIPTarget, r.curWinPDMinIPTarget, config.WarmPrefixTarget, r.curWinPDWarmPrefixTarget)

		isPDConfigUpdated = true
	}

	// Flag is updated, update all nodes
	if isIPAMFlagUpdated || isPrefixFlagUpdated || isPDConfigUpdated {
		err := UpdateNodesOnConfigMapChanges(r.K8sAPI, r.NodeManager)
		if err != nil {
			// Error in updating nodes
			logger.Error(err, "Failed to update nodes on configmap changes")
			return ctrl.Result{}, err
		}
	}

	return ctrl.Result{}, nil
}

// SetupWithManager sets up the controller with the Manager.
func (r *ConfigMapReconciler) SetupWithManager(mgr ctrl.Manager, healthzHandler *rcHealthz.HealthzHandler) error {
	// add health check on subpath for CM controller
	healthzHandler.AddControllersHealthCheckers(
		map[string]healthz.Checker{"health-cm-controller": r.check()},
	)

	// Explicitly set MaxConcurrentReconciles to 1 to ensure concurrent reconciliation NOT supported for config map controller.
<<<<<<< HEAD
	// Don't change to more than 1 unless
	//the struct is guarded against concurrency issues.
=======
	// Don't change to more than 1 unless the struct is guarded against concurrency issues.
>>>>>>> 02dfcbf4
	return ctrl.NewControllerManagedBy(mgr).
		For(&corev1.ConfigMap{}).
		WithOptions(controller.Options{MaxConcurrentReconciles: 1}).
		Complete(r)
}

func UpdateNodesOnConfigMapChanges(k8sAPI k8s.K8sWrapper, nodeManager manager.Manager) error {
	nodeList, err := k8sAPI.ListNodes()
	if err != nil {
		return err
	}
	var errList []error
	for _, node := range nodeList.Items {
		_, found := nodeManager.GetNode(node.Name)
		if found {
			err = nodeManager.UpdateNode(node.Name)
			if err != nil {
				errList = append(errList, err)
			}
		}
	}
	if len(errList) > 0 {
		return fmt.Errorf("failed to update one or more nodes %v", errList)
	}
	return nil
}

func (r *ConfigMapReconciler) check() healthz.Checker {
	r.Log.Info("ConfigMap controller's healthz subpath was added")
	// We can revisit this to use PingWithTimeout() instead if we have concerns on this controller.
	return rcHealthz.SimplePing("configmap controller", r.Log)
}<|MERGE_RESOLUTION|>--- conflicted
+++ resolved
@@ -129,12 +129,7 @@
 	)
 
 	// Explicitly set MaxConcurrentReconciles to 1 to ensure concurrent reconciliation NOT supported for config map controller.
-<<<<<<< HEAD
-	// Don't change to more than 1 unless
-	//the struct is guarded against concurrency issues.
-=======
 	// Don't change to more than 1 unless the struct is guarded against concurrency issues.
->>>>>>> 02dfcbf4
 	return ctrl.NewControllerManagedBy(mgr).
 		For(&corev1.ConfigMap{}).
 		WithOptions(controller.Options{MaxConcurrentReconciles: 1}).
